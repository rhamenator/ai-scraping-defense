--- conflicted
+++ resolved
@@ -11,11 +11,7 @@
     get_payment_gateway,
 )
 from .pricing import PricingEngine, load_pricing
-<<<<<<< HEAD
 from .tokens import secure_hash, tokenize_card
-=======
-from .tokens import tokenize_card
->>>>>>> ac8518b2
 
 __all__ = [
     "init_db",
@@ -35,8 +31,5 @@
     "AuthorizeNetGateway",
     "get_payment_gateway",
     "tokenize_card",
-<<<<<<< HEAD
-    "secure_hash",
-=======
->>>>>>> ac8518b2
+    "secure_hash"
 ]