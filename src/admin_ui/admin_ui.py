--- conflicted
+++ resolved
@@ -194,23 +194,15 @@
 
 security = HTTPBasic()
 
-<<<<<<< HEAD
 # Fallback in-memory stores for WebAuthn when Redis is unavailable
 WEBAUTHN_CREDENTIALS: dict[str, dict] = {}
 WEBAUTHN_CHALLENGES: dict[str, bytes] = {}
 VALID_WEBAUTHN_TOKENS: dict[str, tuple[str, float]] = {}
 WEBAUTHN_TOKEN_TTL = 300
-=======
-# In-memory stores for WebAuthn credentials and tokens
-# Persistent store for WebAuthn credentials using Redis
-WEBAUTHN_CHALLENGES: dict[str, bytes] = {}
-VALID_WEBAUTHN_TOKENS: dict[str, str] = {}
->>>>>>> fe1def8c
+
 
 RP_ID = os.getenv("WEBAUTHN_RP_ID", "localhost")
 ORIGIN = os.getenv("WEBAUTHN_ORIGIN", "http://localhost")
-
-<<<<<<< HEAD
 
 def _cred_key(user: str) -> str:
     return tenant_key(f"webauthn:cred:{user}")
@@ -264,9 +256,6 @@
         return None
     VALID_WEBAUTHN_TOKENS.pop(token, None)
     return user
-
-=======
->>>>>>> fe1def8c
 
 def require_auth(
     credentials: HTTPBasicCredentials = Depends(security),
@@ -303,13 +292,7 @@
 
     totp_secret = os.getenv("ADMIN_UI_2FA_SECRET") or get_secret(
         "ADMIN_UI_2FA_SECRET_FILE",
-<<<<<<< HEAD
-=======
-    )
-    token_valid = (
-        x_2fa_token is not None
-        and VALID_WEBAUTHN_TOKENS.get(x_2fa_token) == credentials.username
->>>>>>> fe1def8c
+
     )
     if totp_secret:
         if x_2fa_code:
@@ -375,11 +358,7 @@
         user_id=user.encode(),
         user_name=user,
     )
-<<<<<<< HEAD
     _store_webauthn_challenge(user, options.challenge)
-=======
-    WEBAUTHN_CHALLENGES[user] = options.challenge
->>>>>>> fe1def8c
     return JSONResponse(json.loads(options_to_json(options)))
 
 
@@ -393,7 +372,6 @@
         expected_rp_id=RP_ID,
         expected_origin=ORIGIN,
     )
-<<<<<<< HEAD
     _store_webauthn_credential(
         user,
         {
@@ -402,13 +380,7 @@
             "sign_count": verification.sign_count,
         },
     )
-=======
-    WEBAUTHN_CREDENTIALS[user] = {
-        "credential_id": verification.credential_id,
-        "public_key": verification.credential_public_key,
-        "sign_count": verification.sign_count,
-    }
->>>>>>> fe1def8c
+
     return JSONResponse({"status": "ok"})
 
 
@@ -417,13 +389,9 @@
     """Begin WebAuthn authentication and return options."""
     username = data.get("username")
     if not isinstance(username, str) or not username:
-<<<<<<< HEAD
         raise HTTPException(status_code=400, detail="Invalid or missing username")
     cred = _load_webauthn_credential(username)
-=======
-        raise HTTPException(status_code=400, detail="Missing or invalid username")
-    cred = WEBAUTHN_CREDENTIALS.get(username)
->>>>>>> fe1def8c
+
     if not cred:
         raise HTTPException(status_code=400, detail="Unknown user")
     descriptor = PublicKeyCredentialDescriptor(id=cred["credential_id"])
@@ -431,11 +399,7 @@
         rp_id=RP_ID,
         allow_credentials=[descriptor],
     )
-<<<<<<< HEAD
     WEBAUTHN_CHALLENGES[username] = (options.challenge, time.time())
-=======
-    WEBAUTHN_CHALLENGES[username] = options.challenge
->>>>>>> fe1def8c
     return JSONResponse(json.loads(options_to_json(options)))
 
 
@@ -445,11 +409,7 @@
     username = data.get("username")
     if not isinstance(username, str) or not username:
         raise HTTPException(status_code=400, detail="Invalid or missing username")
-<<<<<<< HEAD
     cred = _load_webauthn_credential(username)
-=======
-    cred = WEBAUTHN_CREDENTIALS.get(username)
->>>>>>> fe1def8c
     if not cred:
         raise HTTPException(status_code=400, detail="Unknown user")
     credential = AuthenticationCredential.parse_raw(json.dumps(data["credential"]))
@@ -462,14 +422,9 @@
         credential_current_sign_count=cred["sign_count"],
     )
     cred["sign_count"] = verification.new_sign_count
-<<<<<<< HEAD
     _store_webauthn_credential(username, cred)
     token = uuid4().hex
     _store_webauthn_token(token, username)
-=======
-    token = uuid4().hex
-    VALID_WEBAUTHN_TOKENS[token] = username
->>>>>>> fe1def8c
     return JSONResponse({"token": token})
 
 
