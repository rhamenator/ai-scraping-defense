--- conflicted
+++ resolved
@@ -231,7 +231,6 @@
 
 def _store_webauthn_challenge(user: str, challenge: bytes) -> None:
     """Persist a WebAuthn challenge for later verification."""
-<<<<<<< HEAD
     redis_conn = get_redis_connection()
     if redis_conn:
         key = tenant_key(f"webauthn:challenge:{user}")
@@ -249,25 +248,6 @@
         ttl = max(int(exp - time.time()), 1)
         redis_conn.set(_token_key(token), user, ex=ttl)
     else:
-=======
-    redis_conn = get_redis_connection()
-    if redis_conn:
-        key = tenant_key(f"webauthn:challenge:{user}")
-        redis_conn.set(key, challenge, ex=WEBAUTHN_TOKEN_TTL)
-    else:
-        WEBAUTHN_CHALLENGES[user] = (challenge, time.time())
-
-
-def _store_webauthn_token(token: str, user: str, exp: float | None = None) -> None:
-    """Persist a WebAuthn login token with an optional expiry timestamp."""
-    if exp is None:
-        exp = time.time() + WEBAUTHN_TOKEN_TTL
-    redis_conn = get_redis_connection()
-    if redis_conn:
-        ttl = max(int(exp - time.time()), 1)
-        redis_conn.set(_token_key(token), user, ex=ttl)
-    else:
->>>>>>> 595f23ea
         VALID_WEBAUTHN_TOKENS[token] = (user, exp)
 
 
@@ -327,7 +307,7 @@
         "ADMIN_UI_2FA_SECRET_FILE",
     )
     if totp_secret:
-<<<<<<< HEAD
+
         if token_user:
             return credentials.username
         if x_2fa_code:
@@ -346,22 +326,8 @@
         )
 
     if token_user:
-=======
-        if not x_2fa_code:
-            raise HTTPException(
-                status_code=status.HTTP_401_UNAUTHORIZED,
-                detail="2FA code required",
-                headers={"WWW-Authenticate": "Basic"},
-            )
-        totp = pyotp.TOTP(totp_secret)
-        if not totp.verify(x_2fa_code, valid_window=1):
-            raise HTTPException(
-                status_code=status.HTTP_401_UNAUTHORIZED,
-                detail="Invalid 2FA code",
-                headers={"WWW-Authenticate": "Basic"},
-            )
->>>>>>> 595f23ea
         return credentials.username
+      
     if VALID_WEBAUTHN_TOKENS:
         raise HTTPException(
             status_code=status.HTTP_401_UNAUTHORIZED,
@@ -369,16 +335,6 @@
             headers={"WWW-Authenticate": "Basic"},
         )
 
-<<<<<<< HEAD
-=======
-    if credentials.username in VALID_WEBAUTHN_TOKENS:
-        raise HTTPException(
-            status_code=status.HTTP_401_UNAUTHORIZED,
-            detail="2FA token required",
-            headers={"WWW-Authenticate": "Basic"},
-        )
-
->>>>>>> 595f23ea
     # If no 2FA method is configured, allow authentication with just username and password
     return credentials.username
 
