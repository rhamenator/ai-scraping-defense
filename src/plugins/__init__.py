--- conflicted
+++ resolved
@@ -2,10 +2,8 @@
 import importlib.util
 import os
 import sys
-<<<<<<< HEAD
 from pathlib import Path
-=======
->>>>>>> daabf636
+
 from typing import Callable, List
 
 # Only load plugins that are explicitly allowed. This prevents arbitrary code
@@ -15,7 +13,6 @@
 PLUGIN_DIR = Path(os.getenv("PLUGIN_DIR", "/app/plugins"))
 
 
-<<<<<<< HEAD
 def _is_within(base: Path, target: Path) -> bool:
     try:
         target.resolve().relative_to(base.resolve())
@@ -23,9 +20,6 @@
     except ValueError:
         return False
 
-
-=======
->>>>>>> daabf636
 def load_plugins(
     allowed_plugins: List[str] | None = None,
 ) -> List[Callable[[object], float]]:
@@ -35,47 +29,22 @@
     plugins: List[Callable[[object], float]] = []
     if not PLUGIN_DIR.is_dir():
         return plugins
-<<<<<<< HEAD
     base = PLUGIN_DIR.resolve()
     for entry in PLUGIN_DIR.iterdir():
         if entry.name.startswith("_") or entry.suffix != ".py" or not entry.is_file():
-=======
-    plugin_dir_real = os.path.realpath(PLUGIN_DIR)
-    for filename in os.listdir(PLUGIN_DIR):
-        if not filename.endswith(".py") or filename.startswith("_"):
->>>>>>> daabf636
             continue
         module_name = entry.stem
         if module_name not in allowed_plugins:
             continue
-<<<<<<< HEAD
         if entry.is_symlink() or not _is_within(base, entry):
             continue
         spec = importlib.util.spec_from_file_location(
             f"plugins.{module_name}", str(entry)
         )
         if not spec or not spec.loader:
-=======
-        path = os.path.join(PLUGIN_DIR, filename)
-        real_path = os.path.realpath(path)
-        if (
-            os.path.islink(path)
-            or os.path.commonpath([plugin_dir_real, real_path]) != plugin_dir_real
-        skip = False
-        if os.path.islink(path):
-            skip = True
-        else:
-            try:
-                if os.path.commonpath([plugin_dir_real, real_path]) != plugin_dir_real:
-                    skip = True
-            except ValueError:
-                skip = True
-        if skip:
->>>>>>> daabf636
             continue
         name = spec.name
         try:
-<<<<<<< HEAD
             if name in sys.modules:
                 del sys.modules[name]
             module = importlib.util.module_from_spec(spec)
@@ -84,18 +53,6 @@
             func = getattr(module, "check", None)
             if callable(func):
                 plugins.append(func)
-=======
-            spec = importlib.util.spec_from_file_location(
-                f"plugins.{module_name}", real_path
-            )
-            if spec and spec.loader:
-                module = importlib.util.module_from_spec(spec)
-                sys.modules[spec.name] = module
-                spec.loader.exec_module(module)
-                func = getattr(module, "check", None)
-                if callable(func):
-                    plugins.append(func)
->>>>>>> daabf636
         except Exception as e:  # pragma: no cover - unexpected
             sys.modules.pop(name, None)
             import logging
