--- conflicted
+++ resolved
@@ -22,12 +22,8 @@
 async def fetch_peer_ips(url: str) -> List[str]:
     """Fetch a list of malicious IPs from a peer deployment."""
     if not url.startswith(("http://", "https://")):
-<<<<<<< HEAD
         logger.warning("Skipping invalid URL: %s", url)
-=======
-    if not url.startswith("https://"):
-        logger.warning("Skipping non-HTTPS URL: %s", url)
->>>>>>> 595f23ea
+
         return []
     async with httpx.AsyncClient() as client:
         resp = await client.get(url, timeout=10.0)
