--- conflicted
+++ resolved
@@ -12,11 +12,8 @@
     StripeGateway,
     get_payment_gateway,
 )
-<<<<<<< HEAD
 from src.pay_per_crawl.tokens import secure_hash, tokenize_card
-=======
-from src.pay_per_crawl.tokens import tokenize_card
->>>>>>> ac8518b2
+
 
 
 class TestPaymentGateway(unittest.TestCase):
@@ -73,7 +70,6 @@
         self.assertIsInstance(gateway, AuthorizeNetGateway)
 
     def test_tokenize_and_rotate(self):
-<<<<<<< HEAD
         token = tokenize_card("4111 1111-1111 1111", secret="s")
         self.assertNotIn("4111", token)
         with self.assertRaises(ValueError):
@@ -92,17 +88,7 @@
     def test_audit_logging(self):
         async def run():
             gateway = HTTPPaymentGateway(base_url="https://api", api_key="k")
-=======
-        token = tokenize_card("4111111111111111")
-        self.assertNotIn("4111", token)
-        gateway = HTTPPaymentGateway(base_url="http://api", api_key="old")
-        gateway.rotate_api_key("new")
-        self.assertEqual(gateway.api_key, "new")
 
-    def test_audit_logging(self):
-        async def run():
-            gateway = HTTPPaymentGateway(base_url="http://api", api_key="k")
->>>>>>> ac8518b2
             with self.assertLogs("pay_per_crawl.audit", level="INFO") as cm:
                 with patch.object(
                     HTTPPaymentGateway,
