# Generate-Secrets.ps1 (Updated for Kubernetes)
#
# Creates a complete Kubernetes secrets manifest for the entire application stack.

$K8sDir = Join-Path $PSScriptRoot "kubernetes"
if (-not (Test-Path $K8sDir)) { New-Item -ItemType Directory -Path $K8sDir | Out-Null }
$OutputFile = Join-Path $K8sDir "secrets.yaml"

function New-RandomPassword { param([int]$Length = 24); $specialChars = '!@#$%^&*'; $passwordChars = 'abcdefghijklmnopqrstuvwxyzABCDEFGHIJKLMNOPQRSTUVWXYZ0123456789' + $specialChars; $random = New-Object System.Security.Cryptography.RNGCryptoServiceProvider; $bytes = New-Object byte[] $Length; $random.GetBytes($bytes); $password = -join ($bytes | ForEach-Object { $passwordChars[$_ % $passwordChars.Length] }); if ($password -notmatch "[$([regex]::Escape($specialChars))]") { $password = $password.Substring(0, $Length - 1) + $specialChars[(Get-Random -Minimum 0 -Maximum $specialChars.Length)] }; return $password }
function ConvertTo-Base64 { param([string]$InputString); $bytes = [System.Text.Encoding]::UTF8.GetBytes($InputString); return [System.Convert]::ToBase64String($bytes) }

Write-Host "Generating secrets for Kubernetes..."

# Generate all values
$postgresPassword = New-RandomPassword
$redisPassword = New-RandomPassword
$adminUiUsername = if ([string]::IsNullOrEmpty($env:USERNAME)) { "defense-admin" } else { $env:USERNAME }
$adminUiPassword = New-RandomPassword
$systemSeed = New-RandomPassword -Length 48
$nginxPassword = New-RandomPassword -Length 32
$externalApiKey = "key-for-" + (New-RandomPassword)
$ipReputationApiKey = "key-for-" + (New-RandomPassword)
$communityBlocklistApiKey = "key-for-" + (New-RandomPassword)
$smtpPassword = New-RandomPassword
$openaiApiKey = "sk-" + (New-RandomPassword -Length 40)
$anthropicApiKey = "sk-ant-" + (New-RandomPassword -Length 40)
$googleApiKey = "AIza" + (New-RandomPassword -Length 35)
$cohereApiKey = "coh-" + (New-RandomPassword -Length 40)
$mistralApiKey = "mistral-" + (New-RandomPassword -Length 40)

# Create Nginx htpasswd content
$sha1 = [System.Security.Cryptography.SHA1]::Create(); $passwordBytes = [System.Text.Encoding]::UTF8.GetBytes($nginxPassword); $hashBytes = $sha1.ComputeHash($passwordBytes); $hash_b64 = [System.Convert]::ToBase64String($hashBytes); $htpasswdFileContent = "${adminUiUsername}:{SHA}${hash_b64}"

# Base64 encode all values
$postgresUser_b64 = ConvertTo-Base64 "postgres"; $postgresDb_b64 = ConvertTo-Base64 "markov_db"; $postgresPassword_b64 = ConvertTo-Base64 $postgresPassword; $redisPassword_b64 = ConvertTo-Base64 $redisPassword; $adminUiUsername_b64 = ConvertTo-Base64 $adminUiUsername; $adminUiPassword_b64 = ConvertTo-Base64 $adminUiPassword; $systemSeed_b64 = ConvertTo-Base64 $systemSeed; $externalApiKey_b64 = ConvertTo-Base64 $externalApiKey; $ipReputationApiKey_b64 = ConvertTo-Base64 $ipReputationApiKey; $communityBlocklistApiKey_b64 = ConvertTo-Base64 $communityBlocklistApiKey; $smtpPassword_b64 = ConvertTo-Base64 $smtpPassword; $htpasswdFileContent_b64 = ConvertTo-Base64 $htpasswdFileContent; $openaiApiKey_b64 = ConvertTo-Base64 $openaiApiKey; $anthropicApiKey_b64 = ConvertTo-Base64 $anthropicApiKey; $googleApiKey_b64 = ConvertTo-Base64 $googleApiKey; $cohereApiKey_b64 = ConvertTo-Base64 $cohereApiKey; $mistralApiKey_b64 = ConvertTo-Base64 $mistralApiKey

# Assemble YAML
$yamlContent = @"
apiVersion: v1
kind: Secret
metadata:
  name: postgres-credentials
  namespace: ai-defense
type: Opaque
data:
  POSTGRES_USER: $postgresUser_b64
  POSTGRES_DB: $postgresDb_b64
  POSTGRES_PASSWORD: $postgresPassword_b64
---
apiVersion: v1
kind: Secret
metadata:
  name: redis-credentials
  namespace: ai-defense
type: Opaque
data:
  REDIS_PASSWORD: $redisPassword_b64
---
apiVersion: v1
kind: Secret
metadata:
  name: admin-ui-credentials
  namespace: ai-defense
type: Opaque
data:
  ADMIN_UI_USERNAME: $adminUiUsername_b64
  ADMIN_UI_PASSWORD: $adminUiPassword_b64
---
apiVersion: v1
kind: Secret
metadata:
  name: system-seed-secret
  namespace: ai-defense
type: Opaque
data:
  SYSTEM_SEED: $systemSeed_b64
---
apiVersion: v1
kind: Secret
metadata:
  name: nginx-auth
  namespace: ai-defense
type: Opaque
data:
  .htpasswd: $htpasswdFileContent_b64
---
apiVersion: v1
kind: Secret
metadata:
  name: external-api-keys
  namespace: ai-defense
type: Opaque
data:
  EXTERNAL_API_KEY: $externalApiKey_b64
  OPENAI_API_KEY: $openaiApiKey_b64
  ANTHROPIC_API_KEY: $anthropicApiKey_b64
  GOOGLE_API_KEY: $googleApiKey_b64
  COHERE_API_KEY: $cohereApiKey_b64
  MISTRAL_API_KEY: $mistralApiKey_b64
  IP_REPUTATION_API_KEY: $ipReputationApiKey_b64
  COMMUNITY_BLOCKLIST_API_KEY: $communityBlocklistApiKey_b64
  SMTP_PASSWORD: $smtpPassword_b64
"@

Set-Content -Path $OutputFile -Value $yamlContent -Encoding UTF8

# Output credentials
Write-Host "Successfully created Kubernetes secrets file at: $OutputFile" -ForegroundColor Green
Write-Host "--- IMPORTANT: Save the following credentials in a secure place! ---" -ForegroundColor Yellow
Write-Host "NGINX / Admin UI Credentials:" -ForegroundColor Cyan
Write-Host "  Username: $adminUiUsername"
Write-Host "  Password: $nginxPassword"
Write-Host "Service Passwords & Keys:" -ForegroundColor Cyan
Write-Host "  PostgreSQL Password: $postgresPassword"
Write-Host "  Redis Password:      $redisPassword"
Write-Host "  System Seed:         $systemSeed"
Write-Host "LLM API Keys (placeholders, replace with real keys if needed):" -ForegroundColor Cyan
Write-Host "  OpenAI API Key:    $openaiApiKey"
Write-Host "  Anthropic API Key: $anthropicApiKey"
Write-Host "  Google API Key:    $googleApiKey"
Write-Host "  Cohere API Key:    $cohereApiKey"
Write-Host "  Mistral API Key:   $mistralApiKey"
<<<<<<< HEAD
Write-Host "  External API Key:  $externalApiKey"
Write-Host "  IP Reputation API Key: $ipReputationApiKey"
Write-Host "  Community Blocklist API Key: $communityBlocklistApiKey"
Write-Host "  SMTP Password:     $smtpPassword"
Write-Host "--- End of credentials ---" -ForegroundColor Yellow
Write-Host "Kubernetes secrets manifest file created at: $OutputFile" -ForegroundColor Green
Write-Host "You can now apply the secrets to your Kubernetes cluster using:" -ForegroundColor Yellow
Write-Host "  kubectl apply -f $OutputFile" -ForegroundColor Yellow
Write-Host "Secrets Generation Complete!" -ForegroundColor Green
=======
Write-Host "  External API Key:  $external"
Write-Host "  IP Reputation API Key: $ipReputationApiKey"
Write-Host "  Community Blocklist API Key: $communityBlocklistApiKey"
Write-Host "  SMTP Password: $smtpPassword"
Write-Host "--- End of credentials ---" -ForegroundColor Yellow
Write-Host "Kubernetes secrets mainfest file created at: $OutputFile" -ForegroundColor Green
Write-Host "You can now apply the secrets to your Kubernetes cluster using:" -ForegroundColor Yellow
Write-Host "  kubectl apply -f $OutputFile" -ForegroundColor Yellow
Write-Host "To view the secrets in your cluster, use:" -ForegroundColor Green
Write-Host "  kubectl get secrets -n ai-defense" -ForegroundColor Green
Write-Host "To view the details of a specific secret, use:" -ForegroundColor Green
Write-Host "  kubectl describe secret <secret-name> -n ai-defense" -ForegroundColor Green
Write-Host "Secrets generation complete!" -ForegroundColor Green
>>>>>>> 72e6df01
# End of script<|MERGE_RESOLUTION|>--- conflicted
+++ resolved
@@ -1,23 +1,41 @@
 # Generate-Secrets.ps1 (Updated for Kubernetes)
 #
+# Creates a complete Kubernetes secrets manifest for the entire application stack.
 # Creates a complete Kubernetes secrets manifest for the entire application stack.
 
 $K8sDir = Join-Path $PSScriptRoot "kubernetes"
 if (-not (Test-Path $K8sDir)) { New-Item -ItemType Directory -Path $K8sDir | Out-Null }
+if (-not (Test-Path $K8sDir)) { New-Item -ItemType Directory -Path $K8sDir | Out-Null }
 $OutputFile = Join-Path $K8sDir "secrets.yaml"
 
+function New-RandomPassword { param([int]$Length = 24); $specialChars = '!@#$%^&*'; $passwordChars = 'abcdefghijklmnopqrstuvwxyzABCDEFGHIJKLMNOPQRSTUVWXYZ0123456789' + $specialChars; $random = New-Object System.Security.Cryptography.RNGCryptoServiceProvider; $bytes = New-Object byte[] $Length; $random.GetBytes($bytes); $password = -join ($bytes | ForEach-Object { $passwordChars[$_ % $passwordChars.Length] }); if ($password -notmatch "[$([regex]::Escape($specialChars))]") { $password = $password.Substring(0, $Length - 1) + $specialChars[(Get-Random -Minimum 0 -Maximum $specialChars.Length)] }; return $password }
+function ConvertTo-Base64 { param([string]$InputString); $bytes = [System.Text.Encoding]::UTF8.GetBytes($InputString); return [System.Convert]::ToBase64String($bytes) }
 function New-RandomPassword { param([int]$Length = 24); $specialChars = '!@#$%^&*'; $passwordChars = 'abcdefghijklmnopqrstuvwxyzABCDEFGHIJKLMNOPQRSTUVWXYZ0123456789' + $specialChars; $random = New-Object System.Security.Cryptography.RNGCryptoServiceProvider; $bytes = New-Object byte[] $Length; $random.GetBytes($bytes); $password = -join ($bytes | ForEach-Object { $passwordChars[$_ % $passwordChars.Length] }); if ($password -notmatch "[$([regex]::Escape($specialChars))]") { $password = $password.Substring(0, $Length - 1) + $specialChars[(Get-Random -Minimum 0 -Maximum $specialChars.Length)] }; return $password }
 function ConvertTo-Base64 { param([string]$InputString); $bytes = [System.Text.Encoding]::UTF8.GetBytes($InputString); return [System.Convert]::ToBase64String($bytes) }
 
 Write-Host "Generating secrets for Kubernetes..."
 
 # Generate all values
+# Generate all values
 $postgresPassword = New-RandomPassword
 $redisPassword = New-RandomPassword
+$adminUiUsername = if ([string]::IsNullOrEmpty($env:USERNAME)) { "defense-admin" } else { $env:USERNAME }
 $adminUiUsername = if ([string]::IsNullOrEmpty($env:USERNAME)) { "defense-admin" } else { $env:USERNAME }
 $adminUiPassword = New-RandomPassword
 $systemSeed = New-RandomPassword -Length 48
 $nginxPassword = New-RandomPassword -Length 32
+$externalApiKey = "key-for-" + (New-RandomPassword)
+$ipReputationApiKey = "key-for-" + (New-RandomPassword)
+$communityBlocklistApiKey = "key-for-" + (New-RandomPassword)
+$smtpPassword = New-RandomPassword
+$openaiApiKey = "sk-" + (New-RandomPassword -Length 40)
+$anthropicApiKey = "sk-ant-" + (New-RandomPassword -Length 40)
+$googleApiKey = "AIza" + (New-RandomPassword -Length 35)
+$cohereApiKey = "coh-" + (New-RandomPassword -Length 40)
+$mistralApiKey = "mistral-" + (New-RandomPassword -Length 40)
+
+# Create Nginx htpasswd content
+$sha1 = [System.Security.Cryptography.SHA1]::Create(); $passwordBytes = [System.Text.Encoding]::UTF8.GetBytes($nginxPassword); $hashBytes = $sha1.ComputeHash($passwordBytes); $hash_b64 = [System.Convert]::ToBase64String($hashBytes); $htpasswdFileContent = "${adminUiUsername}:{SHA}${hash_b64}"
 $externalApiKey = "key-for-" + (New-RandomPassword)
 $ipReputationApiKey = "key-for-" + (New-RandomPassword)
 $communityBlocklistApiKey = "key-for-" + (New-RandomPassword)
@@ -87,6 +105,15 @@
 apiVersion: v1
 kind: Secret
 metadata:
+  name: nginx-auth
+  namespace: ai-defense
+type: Opaque
+data:
+  .htpasswd: $htpasswdFileContent_b64
+---
+apiVersion: v1
+kind: Secret
+metadata:
   name: external-api-keys
   namespace: ai-defense
 type: Opaque
@@ -120,17 +147,6 @@
 Write-Host "  Google API Key:    $googleApiKey"
 Write-Host "  Cohere API Key:    $cohereApiKey"
 Write-Host "  Mistral API Key:   $mistralApiKey"
-<<<<<<< HEAD
-Write-Host "  External API Key:  $externalApiKey"
-Write-Host "  IP Reputation API Key: $ipReputationApiKey"
-Write-Host "  Community Blocklist API Key: $communityBlocklistApiKey"
-Write-Host "  SMTP Password:     $smtpPassword"
-Write-Host "--- End of credentials ---" -ForegroundColor Yellow
-Write-Host "Kubernetes secrets manifest file created at: $OutputFile" -ForegroundColor Green
-Write-Host "You can now apply the secrets to your Kubernetes cluster using:" -ForegroundColor Yellow
-Write-Host "  kubectl apply -f $OutputFile" -ForegroundColor Yellow
-Write-Host "Secrets Generation Complete!" -ForegroundColor Green
-=======
 Write-Host "  External API Key:  $external"
 Write-Host "  IP Reputation API Key: $ipReputationApiKey"
 Write-Host "  Community Blocklist API Key: $communityBlocklistApiKey"
@@ -144,5 +160,4 @@
 Write-Host "To view the details of a specific secret, use:" -ForegroundColor Green
 Write-Host "  kubectl describe secret <secret-name> -n ai-defense" -ForegroundColor Green
 Write-Host "Secrets generation complete!" -ForegroundColor Green
->>>>>>> 72e6df01
 # End of script