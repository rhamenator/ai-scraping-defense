--- conflicted
+++ resolved
@@ -175,7 +175,7 @@
 
 Use these programs only against systems you own or have explicit permission to test.
 
-<<<<<<< HEAD
+
 ## **Configuring AI Models**
 
 Detection components load a model from the path or provider defined by `MODEL_URI` in `.env`.
@@ -199,8 +199,6 @@
 - **CAPTCHA Verification** activates when `CAPTCHA_SECRET` is supplied.
 - **LLM-Generated Tarpit Pages** (`ENABLE_TARPIT_LLM_GENERATOR`) require a `TARPIT_LLM_MODEL_URI`.
 
-=======
->>>>>>> 7507b9ac
 ## **Quick Kubernetes Deployment**
 
 To deploy the stack to a Kubernetes cluster in one step run:
