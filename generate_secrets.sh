--- conflicted
+++ resolved
@@ -7,6 +7,7 @@
 K8S_DIR="$(dirname "$0")/kubernetes"; mkdir -p "$K8S_DIR"; OUTPUT_FILE="$K8S_DIR/secrets.yaml"
 
 # --- Functions ---
+generate_password() { LC_ALL=C tr -dc 'A-Za-z0-9_!@#$%^&*' < /dev/urandom | head -c "${1:-24}"; }
 generate_password() { LC_ALL=C tr -dc 'A-Za-z0-9_!@#$%^&*' < /dev/urandom | head -c "${1:-24}"; }
 
 # --- Main Logic ---
@@ -110,7 +111,6 @@
 echo "  Google API Key:    $GOOGLE_API_KEY"
 echo "  Cohere API Key:    $COHERE_API_KEY"
 echo "  Mistral API Key:   $MISTRAL_API_KEY"
-<<<<<<< HEAD
 echo -e "${CYAN}IP Reputation API Key: ${NC}"
 echo "  $IP_REPUTATION_API_KEY"
 echo -e "${CYAN}Community Blocklist API Key: ${NC}"
@@ -126,13 +126,4 @@
 echo -e "  kubectl apply -f ${OUTPUT_FILE}${NC}"
 echo -e "${GREEN}Secrets Generation Complete!${NC}"
 echo -e "${NC}"
-# End of script
-=======
-echo -e "${CYAN}External API Keys:${NC}"
-echo "  External API Key: $EXTERNAL_API_KEY"
-echo "  IP Reputation API Key: $IP_REPUTATION_API_KEY"
-echo "  Community Blocklist API Key: $COMMUNITY_BLOCKLIST_API_KEY"
-echo "  SMTP Password: $SMTP_PASSWORD"
-echo -e "${YELLOW}--- End of credentials ---${NC}"
-echo -e "${GREEN}Secrets generation complete!${NC}"
->>>>>>> 72e6df01
+# End of script