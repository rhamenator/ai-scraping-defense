--- conflicted
+++ resolved
@@ -27,11 +27,8 @@
 ```bash
 git clone https://github.com/your-username/ai-scraping-defense.git
 cd ai-scraping-defense
-<<<<<<< HEAD
+
 sudo ./quickstart_dev.sh   # use sudo on Linux/macOS; run quickstart_dev.ps1 on Windows
-=======
-sudo ./quickstart_dev.sh   # use sudo on Linux/macOS, automatically uses .ps1 on Windows
->>>>>>> 611cf781
 ```
 
 On Windows, run `quickstart_dev.ps1` instead.
